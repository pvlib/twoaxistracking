# Changelog
All notable changes to this project will be documented in this file.

The format is based on [Keep a Changelog](https://keepachangelog.com/en/1.0.0/),
and this project adheres to [Semantic Versioning](https://semver.org/spec/v2.0.0.html).

<<<<<<< HEAD
## [] - 

### Added
- Reference to the published MethodsX article describing the package (PR#31).
=======
### Changed
- Added ``return_geometries`` argument to the {py:func}`twoaxistracking.shaded_fraction`.
  When the argument is True, the function returns both the shaded fraction and a dictionary
  with the geometries of the unshaded area and the shading areas (see PR#33).
>>>>>>> 2da6580c


## [0.2.2] - 2022-09-14
This update includes a bug fix in the calculation of the maximum shading elevation
and addition of a section on validation to the documentation.

### Changed
- Fix bug in the calculation of the maximum shading elevation at high GCRs (see PR#28).

### Added
- Button on the documentation website linking to GitHub (see PR#27).
- Notebook on the validation of the annual shading fraction calculation (see PR#29).

### Requirements
- Increased version of myst-nb and sphinx-book-theme in the ``[doc]`` optional requirements
  for building the documentation (see PR#29).


## [0.2.1] - 2022-03-11
Add pandas as a required dependency and fix the workflow file responsible for
uploading the package to PyPI.

### Requirements
- Added pandas to the list of required dependencies


## [0.2.0] - 2022-03-11
The code in the second release is a complete restructure in order for the code to be 
made into a package and available on PyPI.

### Added
- Added automatic documentation using Sphinx and autosummary
- Added ``__init__.py`` file
- Documentation is now hosted at [readthedocs](https://twoaxistracking.readthedocs.io/)
- Tilted fields can now be simulated by specifyig the keywords ``slope_azimuth`` and
   ``slope_tilt`` (see PR#7).
- The code now is able to differentiate between the active area and total area (see PR#11).
- The class {py:class}`twoaxistracking.TrackerField` has been added, which is now the recommended way for using
  the package and is sufficient for most use cases.
- Added {py:func}`twoaxistracking.layout.max_shading_elevation` for calculating the
  maximum elevation for which shading can occur for a specific field layout and collector geoemtry.
- Added {py:func}`twoaxistracking.shading.horizon_elevation_angle` for calculating the
  horizon angle caused by having a sloped field.

### Changed
- Divide code into modules: shading, plotting, and layout
- Changed the overall file structure to become a Python package
- Changed names of notebooks
- Change repository name from "two_axis_tracker_shading" to
  "twoaxistracking"
- Changed naming of ``L_min`` to ``min_tracker_spacing``
- Changed naming of ``collector_area`` to ``total_collector_area``
- The field layout parameters are now required when using the
  {py:func}`twoaxistracking.generate_field_layout` function. The standard field layouts
  are only available through the {py:class}`twoaxistracking.TrackerField` class.

### Testing
- Linting using flake8 was added in PR#11
- Test coverage was added in PR#14 and PR#16


## [0.1.0] - 2022-01-25
This was the first release, containing the main functions and notebooks.<|MERGE_RESOLUTION|>--- conflicted
+++ resolved
@@ -4,17 +4,15 @@
 The format is based on [Keep a Changelog](https://keepachangelog.com/en/1.0.0/),
 and this project adheres to [Semantic Versioning](https://semver.org/spec/v2.0.0.html).
 
-<<<<<<< HEAD
 ## [] - 
 
-### Added
-- Reference to the published MethodsX article describing the package (PR#31).
-=======
 ### Changed
 - Added ``return_geometries`` argument to the {py:func}`twoaxistracking.shaded_fraction`.
   When the argument is True, the function returns both the shaded fraction and a dictionary
   with the geometries of the unshaded area and the shading areas (see PR#33).
->>>>>>> 2da6580c
+
+### Added
+- Reference to the published MethodsX article describing the package (PR#31).
 
 
 ## [0.2.2] - 2022-09-14
