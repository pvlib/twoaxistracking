--- conflicted
+++ resolved
@@ -13,11 +13,8 @@
 - Tilted fields can now be simulated by specifyig the keywords ``slope_azimuth`` and
    ``slope_tilt`` (see PR#7).
 - The code now is able to differentiate between the active area and total area (see PR#11).
-<<<<<<< HEAD
 - The class {:py:class:}`twoaxistracking.TrackerField` has been added, which is now the recommended way for using
-=======
 - The class `TrackerField` has been added, which is now the recommended way for using
->>>>>>> 11892124
   the package and is sufficient for most use cases.
 
 ### Changed
@@ -29,13 +26,8 @@
 - Changed naming of ``L_min`` to ``min_tracker_spacing``
 - Changed naming of ``collector_area`` to ``total_collector_area``
 - The field layout parameters are now required when using the
-<<<<<<< HEAD
   {py:func}`twoaxistracking.generate_field_layout` function. The standard field layouts
   are only available through the {:py:class:}`twoaxistracking.TrackerField` class.
-=======
-  {py:func}`twoaxistracking.layout.generate_field_layout` function. The standard field layouts
-  are only available through the `TrackerField` class.
->>>>>>> 11892124
 
 ### Testing
 - Linting using flake8 was added in PR#11
