--- conflicted
+++ resolved
@@ -1,64 +1,38 @@
 import matplotlib.pyplot as plt
-<<<<<<< HEAD
 from matplotlib import collections
 from matplotlib import patches
 from shapely import geometry
-=======
-from matplotlib.collections import EllipseCollection
-from matplotlib.collections import PatchCollection
-from matplotlib.patches import Polygon
 import matplotlib.colors as mcolors
 from matplotlib import cm
->>>>>>> 8275155e
 
 
 def _plot_field_layout(X, Y, Z, L_min):
     """Plot field layout."""
-<<<<<<< HEAD
-    fig, ax = plt.subplots(figsize=(6, 6), subplot_kw=dict(aspect='equal'))
+    # Collector heights is illustrated with colors from a colormap
+    norm = mcolors.Normalize(vmin=min(Z)-0.000001, vmax=max(Z)+0.000001)
+    # 0.000001 is added/subtracted for the limits in order for the colormap
+    # to correctly display the middle color when all tracker Z coords are zero
+    cmap = cm.viridis_r
+    colors = cmap(norm(Z))
+    fig, ax = plt.subplots(figsize=(6, 6), subplot_kw={'aspect': 'equal'})
     # Plot a circle for each neighboring collector (diameter equals L_min)
     ax.add_collection(collections.EllipseCollection(
-        widths=L_min, heights=L_min, angles=0, units='xy', facecolors='white',
+        widths=L_min, heights=L_min, angles=0, units='xy', facecolors=colors,
         edgecolors=("black",), linewidths=(1,), offsets=list(zip(X, Y)),
         transOffset=ax.transData))
-    # Add a circle for the origin (reference collector)
+    # Similarly, add a circle for the origin
     ax.add_collection(collections.EllipseCollection(
         widths=L_min, heights=L_min, angles=0, units='xy', facecolors='red',
         edgecolors=("black",), linewidths=(1,), offsets=[0, 0],
         transOffset=ax.transData))
-    ax.grid()
-    ax.set_ylim(min(Y)-L_min, max(Y)+L_min)
-    ax.set_xlim(min(X)-L_min, max(X)+L_min)
-=======
-    # 0.000001 is added/subtracted for the limits in order for the colormap
-    # to correctly display the middle color when all tracker Z coords are zero
-    norm = mcolors.Normalize(vmin=min(Z)-0.000001, vmax=max(Z)+0.000001)
-    cmap = cm.viridis_r
-    colors = cmap(norm(Z))
-    fig, ax = plt.subplots(figsize=(6, 6), subplot_kw={'aspect': 'equal'})
-    # Plot a circle with a diameter equal to L_min
-    ax.add_collection(EllipseCollection(widths=L_min, heights=L_min,
-                                        angles=0, units='xy',
-                                        facecolors=colors,
-                                        edgecolors=("black",),
-                                        linewidths=(1,),
-                                        offsets=list(zip(X, Y)),
-                                        transOffset=ax.transData))
-    # Similarly, add a circle for the origin
-    ax.add_collection(EllipseCollection(widths=L_min, heights=L_min,
-                                        angles=0, units='xy',
-                                        facecolors='red',
-                                        edgecolors=("black",),
-                                        linewidths=(1,), offsets=[0, 0],
-                                        transOffset=ax.transData))
     plt.axis('equal')
     fig.colorbar(cm.ScalarMappable(norm=norm, cmap=cmap), ax=ax, shrink=0.8,
                  label='Relative tracker height (vertical)')
+    # Set limits
     lower_lim = min(min(X), min(Y)) - L_min
     upper_lim = max(max(X), max(Y)) + L_min
     ax.set_ylim(lower_lim, upper_lim)
     ax.set_xlim(lower_lim, upper_lim)
->>>>>>> 8275155e
 
 
 def _polygons_to_patch_collection(geometries, **kwargs):
