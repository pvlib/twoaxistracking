--- conflicted
+++ resolved
@@ -12,16 +12,10 @@
     return xx, yy
 
 
-<<<<<<< HEAD
-def shaded_fraction(solar_elevation, solar_azimuth, total_collector_geometry,
-                    active_collector_geometry, L_min, tracker_distance,
-                    relative_azimuth, plot=False):
-=======
 def shaded_fraction(solar_elevation, solar_azimuth,
-                    collector_geometry, L_min, tracker_distance,
-                    relative_azimuth, relative_slope,
+                    total_collector_geometry, active_collector_geometry,
+                    L_min, tracker_distance, relative_azimuth, relative_slope,
                     slope_azimuth=0, slope_tilt=0, plot=False):
->>>>>>> 8275155e
     """Calculate the shaded fraction for any layout of two-axis tracking collectors.
 
     Parameters
@@ -30,15 +24,10 @@
         Solar elevation angle in degrees.
     solar_azimuth: float
         Solar azimuth angle in degrees.
-<<<<<<< HEAD
     total_collector_geometry: Shapely Polygon
         Polygon corresponding to the collector gross area.
     active_collector_geometry: Shapely Polygon or MultiPolygon
         One or more polygons defining the active collector area.
-=======
-    collector_geometry: Shapely geometry object
-        The collector aperture geometry.
->>>>>>> 8275155e
     L_min: float
         Minimum distance between collectors. Used for selecting possible
         shading collectors.
@@ -85,15 +74,9 @@
     shading_geometries = []
     for i, (x, y) in enumerate(zip(xoff, yoff)):
         if np.sqrt(x**2+y**2) < L_min:
-<<<<<<< HEAD
-            # Project the geometry of the shading collector (gross area) onto
-            # the plane of the investigated collector
+            # Project the geometry of the shading collector (total area) onto
+            # the plane of the reference collector
             shading_geometry = shapely.affinity.translate(total_collector_geometry, x, y)  # noqa: E501
-=======
-            # Project the geometry of the shading collector onto the plane
-            # of the investigated collector
-            shade_geometry = shapely.affinity.translate(collector_geometry, x, y)
->>>>>>> 8275155e
             # Update the unshaded area based on overlapping shade
             unshaded_geometry = unshaded_geometry.difference(shading_geometry)
             if plot:
