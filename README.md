# Open source code for calculating self-shading of two-axis tracking solar collectors
"twoaxistracking" is a python package for simulating self-shading in fields of two-axis trackers.

## Documentation
The documentation can be found at [readthedocs]().

## Installation and dependencies
The package can be installed using pip:

    pip install twoaxistracking

The main non-standard dependency is `shapely`, which handles the geometric operations. It is recommended to install `shapely` using conda, which can be done by executing the following command in an Anaconda Prompt:

    conda install shapely

The solar modeling library `pvlib` is recommended for calculating the solar position and can be installed by the command:

<<<<<<< HEAD
    pip install pvlib

## Citing
If you use the package in published work, please cite:
> Adam R. Jensen et al. 2022.
> "Self-shading of two-axis tracking solar collectors: Impact of field layout, latitude, and aperture shape."
> Accepted in Solar Energy.
=======
    conda install -c conda-forge pvlib-python
>>>>>>> f8644c7d

## Contributing
Contributions to the repository, e.g., bug fixes and improvements to speed up the code are more than welcome.

## License
BSD 3-clause.<|MERGE_RESOLUTION|>--- conflicted
+++ resolved
@@ -15,17 +15,11 @@
 
 The solar modeling library `pvlib` is recommended for calculating the solar position and can be installed by the command:
 
-<<<<<<< HEAD
-    pip install pvlib
-
 ## Citing
 If you use the package in published work, please cite:
 > Adam R. Jensen et al. 2022.
 > "Self-shading of two-axis tracking solar collectors: Impact of field layout, latitude, and aperture shape."
 > Accepted in Solar Energy.
-=======
-    conda install -c conda-forge pvlib-python
->>>>>>> f8644c7d
 
 ## Contributing
 Contributions to the repository, e.g., bug fixes and improvements to speed up the code are more than welcome.
